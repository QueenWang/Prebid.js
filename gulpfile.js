--- conflicted
+++ resolved
@@ -93,9 +93,6 @@
 
   if (argv.browserstack) {
     browserArgs = [
-<<<<<<< HEAD
-      'bs_ie_11_windows_10',
-=======
       'bs_ie_13_windows_10',
       'bs_ie_11_windows_10',
       'bs_firefox_46_windows_10',
@@ -120,7 +117,6 @@
       'bs_safari_7.1_mac_mavericks',
       'bs_firefox_46_mac_mavericks',
       'bs_chrome_49_mac_mavericks'
->>>>>>> 439a358c
     ];
   }
 
