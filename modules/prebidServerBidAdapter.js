--- conflicted
+++ resolved
@@ -191,11 +191,7 @@
   /* Prebid executes this function when the page asks to send out bid requests */
   baseAdapter.callBids = function(s2sBidRequest, bidRequests, addBidResponse, done, ajax) {
     const isDebug = !!getConfig('debug');
-<<<<<<< HEAD
-    const adUnits = utils.cloneJson(s2sBidRequest.ad_units);
-=======
-    const adUnits = utils.deepClone(bidRequest.ad_units);
->>>>>>> 4fc8fa57
+    const adUnits = utils.deepClone(s2sBidRequest.ad_units);
     adUnits.forEach(adUnit => {
       let videoMediaType = utils.deepAccess(adUnit, 'mediaTypes.video');
       if (videoMediaType) {
