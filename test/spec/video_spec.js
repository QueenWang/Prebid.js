--- conflicted
+++ resolved
@@ -1,9 +1,6 @@
 import { isValidVideoBid } from 'src/video';
-<<<<<<< HEAD
-=======
 import { newConfig } from 'src/config';
 import * as utils from 'src/utils';
->>>>>>> 4519cb0c
 
 describe('video.js', () => {
   it('validates valid instream bids', () => {
