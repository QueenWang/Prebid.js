import { expect } from 'chai';
import AdapterManager from 'src/adaptermanager';
import { getAdUnits } from 'test/fixtures/fixtures';
import CONSTANTS from 'src/constants.json';
import * as utils from 'src/utils';
<<<<<<< HEAD
import { StorageManager } from 'src/storagemanager';
import { config } from 'src/config';
=======
import { registerBidder } from 'src/adapters/bidderFactory';
>>>>>>> 731c7e4a

const CONFIG = {
  enabled: true,
  endpoint: CONSTANTS.S2S.DEFAULT_ENDPOINT,
  timeout: 1000,
  maxBids: 1,
  adapter: 'prebidServer',
  bidders: ['appnexus']
};
var prebidServerAdapterMock = {
  bidder: 'prebidServer',
  callBids: sinon.stub(),
  setConfig: sinon.stub(),
  queueSync: sinon.stub()
};

describe('adapterManager tests', () => {
  describe('S2S tests', () => {
    var stubGetStorageItem;
    var stubSetStorageItem;

    beforeEach(() => {
      config.setConfig({s2sConfig: CONFIG});
      AdapterManager.bidderRegistry['prebidServer'] = prebidServerAdapterMock;

      prebidServerAdapterMock.callBids.reset();
    });

<<<<<<< HEAD
    afterEach(() => {
      StorageManager.get.restore();
      StorageManager.set.restore();
      StorageManager.add.restore();
      StorageManager.remove.restore();
    });

    // Enable this test when prebidServer adapter is made 1.0 compliant
    it.skip('invokes callBids on the S2S adapter', () => {
      let bidRequests = [{
        'bidderCode': 'appnexus',
        'requestId': '1863e370099523',
        'bidderRequestId': '2946b569352ef2',
        'tid': '34566b569352ef2',
        'src': 's2s',
        'bids': [
          {
            'bidder': 'appnexus',
            'params': {
              'placementId': '4799418',
              'test': 'me'
            },
            'adUnitCode': '/19968336/header-bid-tag1',
            'sizes': [
              [
                728,
                90
              ],
              [
                970,
                90
              ]
            ],
            'bidId': '392b5a6b05d648',
            'bidderRequestId': '2946b569352ef2',
            'requestId': '1863e370099523',
            'startTime': 1462918897462,
            'status': 1,
            'transactionId': 'fsafsa'
          },
          {
            'bidder': 'appnexus',
            'params': {
              'placementId': '4799418'
            },
            'adUnitCode': '/19968336/header-bid-tag-0',
            'sizes': [
              [
                300,
                250
              ],
              [
                300,
                600
              ]
            ],
            'bidId': '4dccdc37746135',
            'bidderRequestId': '2946b569352ef2',
            'requestId': '1863e370099523',
            'startTime': 1462918897463,
            'status': 1,
            'transactionId': 'fsafsa'
          }
        ],
        'start': 1462918897460
      }];

      AdapterManager.callBids(getAdUnits(), bidRequests);
=======
    it('invokes callBids on the S2S adapter', () => {
      AdapterManager.callBids({adUnits: getAdUnits()});
>>>>>>> 731c7e4a
      sinon.assert.calledOnce(prebidServerAdapterMock.callBids);
    });

    // Enable this test when prebidServer adapter is made 1.0 compliant
    it.skip('invokes callBids with only s2s bids', () => {
      const adUnits = getAdUnits();
      // adUnit without appnexus bidder
      adUnits.push({
        'code': '123',
        'sizes': [300, 250],
        'bids': [
          {
            'bidder': 'adequant',
            'params': {
              'publisher_id': '1234567',
              'bidfloor': 0.01
            }
          }
        ]
      });

      let bidRequests = [{
        'bidderCode': 'appnexus',
        'requestId': '1863e370099523',
        'bidderRequestId': '2946b569352ef2',
        'tid': '34566b569352ef2',
        'src': 's2s',
        'bids': [
          {
            'bidder': 'appnexus',
            'params': {
              'placementId': '4799418',
              'test': 'me'
            },
            'adUnitCode': '/19968336/header-bid-tag1',
            'sizes': [
              [
                728,
                90
              ],
              [
                970,
                90
              ]
            ],
            'bidId': '392b5a6b05d648',
            'bidderRequestId': '2946b569352ef2',
            'requestId': '1863e370099523',
            'startTime': 1462918897462,
            'status': 1,
            'transactionId': 'fsafsa'
          },
          {
            'bidder': 'appnexus',
            'params': {
              'placementId': '4799418'
            },
            'adUnitCode': '/19968336/header-bid-tag-0',
            'sizes': [
              [
                300,
                250
              ],
              [
                300,
                600
              ]
            ],
            'bidId': '4dccdc37746135',
            'bidderRequestId': '2946b569352ef2',
            'requestId': '1863e370099523',
            'startTime': 1462918897463,
            'status': 1,
            'transactionId': 'fsafsa'
          }
        ],
        'start': 1462918897460
      }];
      AdapterManager.callBids(adUnits, bidRequests);
      const requestObj = prebidServerAdapterMock.callBids.firstCall.args[0];
      expect(requestObj.ad_units.length).to.equal(2);
      sinon.assert.calledOnce(prebidServerAdapterMock.callBids);
    });
  }); // end s2s tests
<<<<<<< HEAD
=======

  describe('The setBidderSequence() function', () => {
    let spy;

    beforeEach(() => {
      spy = sinon.spy(utils, 'logWarn')
    });

    afterEach(() => {
      utils.logWarn.restore();
    });

    it('should log a warning on invalid values', () => {
      AdapterManager.setBidderSequence('unrecognized sequence');
      expect(spy.calledOnce).to.equal(true);
    });

    it('should not log warnings when given recognized values', () => {
      AdapterManager.setBidderSequence('fixed');
      AdapterManager.setBidderSequence('random');
      expect(spy.called).to.equal(false);
    });
  })

  describe('aliasBidderAdaptor', function() {
    const CODE = 'sampleBidder';

    // Note: remove this describe once Prebid is 1.0
    describe('old way', function() {
      let originalRegistry;

      function SampleAdapter() {
        return Object.assign(this, {
          callBids: sinon.stub(),
          setBidderCode: sinon.stub()
        });
      }

      before(() => {
        originalRegistry = AdapterManager.bidderRegistry;
        AdapterManager.bidderRegistry[CODE] = new SampleAdapter();
      });

      after(() => {
        AdapterManager.bidderRegistry = originalRegistry;
      });

      it('should add alias to registry', () => {
        const alias = 'testalias';
        AdapterManager.aliasBidAdapter(CODE, alias);
        expect(AdapterManager.bidderRegistry).to.have.property(alias);
      });
    });

    describe('using bidderFactory', function() {
      let spec;

      beforeEach(() => {
        spec = {
          code: CODE,
          isBidRequestValid: () => {},
          buildRequests: () => {},
          interpretResponse: () => {},
          getUserSyncs: () => {}
        };
      });

      it('should add alias to registry when original adapter is using bidderFactory', function() {
        let thisSpec = Object.assign(spec, { supportedMediaTypes: ['video'] });
        registerBidder(thisSpec);
        const alias = 'aliasBidder';
        AdapterManager.aliasBidAdapter(CODE, alias);
        expect(AdapterManager.bidderRegistry).to.have.property(alias);
        expect(AdapterManager.videoAdapters).to.include(alias);
      });
    });
  });
>>>>>>> 731c7e4a
});<|MERGE_RESOLUTION|>--- conflicted
+++ resolved
@@ -3,12 +3,8 @@
 import { getAdUnits } from 'test/fixtures/fixtures';
 import CONSTANTS from 'src/constants.json';
 import * as utils from 'src/utils';
-<<<<<<< HEAD
-import { StorageManager } from 'src/storagemanager';
 import { config } from 'src/config';
-=======
 import { registerBidder } from 'src/adapters/bidderFactory';
->>>>>>> 731c7e4a
 
 const CONFIG = {
   enabled: true,
@@ -37,14 +33,6 @@
       prebidServerAdapterMock.callBids.reset();
     });
 
-<<<<<<< HEAD
-    afterEach(() => {
-      StorageManager.get.restore();
-      StorageManager.set.restore();
-      StorageManager.add.restore();
-      StorageManager.remove.restore();
-    });
-
     // Enable this test when prebidServer adapter is made 1.0 compliant
     it.skip('invokes callBids on the S2S adapter', () => {
       let bidRequests = [{
@@ -106,10 +94,6 @@
       }];
 
       AdapterManager.callBids(getAdUnits(), bidRequests);
-=======
-    it('invokes callBids on the S2S adapter', () => {
-      AdapterManager.callBids({adUnits: getAdUnits()});
->>>>>>> 731c7e4a
       sinon.assert.calledOnce(prebidServerAdapterMock.callBids);
     });
 
@@ -194,31 +178,6 @@
       sinon.assert.calledOnce(prebidServerAdapterMock.callBids);
     });
   }); // end s2s tests
-<<<<<<< HEAD
-=======
-
-  describe('The setBidderSequence() function', () => {
-    let spy;
-
-    beforeEach(() => {
-      spy = sinon.spy(utils, 'logWarn')
-    });
-
-    afterEach(() => {
-      utils.logWarn.restore();
-    });
-
-    it('should log a warning on invalid values', () => {
-      AdapterManager.setBidderSequence('unrecognized sequence');
-      expect(spy.calledOnce).to.equal(true);
-    });
-
-    it('should not log warnings when given recognized values', () => {
-      AdapterManager.setBidderSequence('fixed');
-      AdapterManager.setBidderSequence('random');
-      expect(spy.called).to.equal(false);
-    });
-  })
 
   describe('aliasBidderAdaptor', function() {
     const CODE = 'sampleBidder';
@@ -273,5 +232,4 @@
       });
     });
   });
->>>>>>> 731c7e4a
 });