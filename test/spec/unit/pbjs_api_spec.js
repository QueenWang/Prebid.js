import {
  getAdServerTargeting,
  getBidRequests,
  getBidResponses,
  getBidResponsesFromAPI,
  getTargetingKeys,
  getTargetingKeysBidLandscape,
} from 'test/fixtures/fixtures';

var assert = require('chai').assert;
var expect = require('chai').expect;

var prebid = require('src/prebid');
var utils = require('src/utils');
var bidmanager = require('src/bidmanager');
var adloader = require('src/adloader');
var adaptermanager = require('src/adaptermanager');
var events = require('src/events');
var CONSTANTS = require('src/constants.json');

var config = require('test/fixtures/config.json');

$$PREBID_GLOBAL$$ = $$PREBID_GLOBAL$$ || {};
$$PREBID_GLOBAL$$._bidsRequested = getBidRequests();
$$PREBID_GLOBAL$$._bidsReceived = getBidResponses();

function resetAuction() {
  $$PREBID_GLOBAL$$._sendAllBids = false;
  $$PREBID_GLOBAL$$.clearAuction();
  $$PREBID_GLOBAL$$._bidsRequested = getBidRequests();
  $$PREBID_GLOBAL$$._bidsReceived = getBidResponses();
}

var Slot = function Slot(elementId, pathId) {
  var slot = {
    targeting: [],
    getSlotElementId: function getSlotElementId() {
      return elementId;
    },

    getAdUnitPath: function getAdUnitPath() {
      return pathId;
    },

    setTargeting: function setTargeting(key, value) {
      var obj = [];
      obj[key] = value;
      this.targeting.push(obj);
    },

    getTargeting: function getTargeting() {
      return this.targeting;
    },

    getTargetingKeys: function getTargetingKeys() {
      return [];
    },

    clearTargeting: function clearTargeting() {
      return googletag.pubads().getSlots();
    }
  };
  slot.spySetTargeting = sinon.spy(slot, 'setTargeting');
  return slot;
};

var createSlotArray = function createSlotArray() {
  return [
    new Slot(config.adUnitElementIDs[0], config.adUnitCodes[0]),
    new Slot(config.adUnitElementIDs[1], config.adUnitCodes[1]),
    new Slot(config.adUnitElementIDs[2], config.adUnitCodes[2])
  ];
};

var createSlotArrayScenario2 = function createSlotArrayScenario2() {
  var slot1 = new Slot(config.adUnitElementIDs[0], config.adUnitCodes[0]);
  slot1.setTargeting('pos1', '750x350');
  var slot2 = new Slot(config.adUnitElementIDs[1], config.adUnitCodes[0]);
  slot2.setTargeting('gender', ['male', 'female']);
  return [
    slot1,
    slot2
  ];
};

window.googletag = {
  _slots: [],
  pubads: function () {
    var self = this;
    return {
      getSlots: function () {
        return self._slots;
      },

      setSlots: function (slots) {
        self._slots = slots;
      }
    };
  }
};

describe('Unit: Prebid Module', function () {

  describe('getAdserverTargetingForAdUnitCodeStr', function () {
    it('should return targeting info as a string', function () {
      const adUnitCode = config.adUnitCodes[0];
      $$PREBID_GLOBAL$$.enableSendAllBids();
      var expected = 'foobar=300x250&hb_size=300x250&hb_pb=10.00&hb_adid=233bcbee889d46d&hb_bidder=appnexus&hb_size_triplelift=0x0&hb_pb_triplelift=10.00&hb_adid_triplelift=222bb26f9e8bd&hb_bidder_triplelift=triplelift&hb_size_appnexus=300x250&hb_pb_appnexus=10.00&hb_adid_appnexus=233bcbee889d46d&hb_bidder_appnexus=appnexus&hb_size_pagescience=300x250&hb_pb_pagescience=10.00&hb_adid_pagescience=25bedd4813632d7&hb_bidder_pagescienc=pagescience&hb_size_brightcom=300x250&hb_pb_brightcom=10.00&hb_adid_brightcom=26e0795ab963896&hb_bidder_brightcom=brightcom&hb_size_brealtime=300x250&hb_pb_brealtime=10.00&hb_adid_brealtime=275bd666f5a5a5d&hb_bidder_brealtime=brealtime&hb_size_pubmatic=300x250&hb_pb_pubmatic=10.00&hb_adid_pubmatic=28f4039c636b6a7&hb_bidder_pubmatic=pubmatic&hb_size_rubicon=300x600&hb_pb_rubicon=10.00&hb_adid_rubicon=29019e2ab586a5a&hb_bidder_rubicon=rubicon';
      var result = $$PREBID_GLOBAL$$.getAdserverTargetingForAdUnitCodeStr(adUnitCode);
      assert.equal(expected, result, 'returns expected string of ad targeting info');
    });

    it('should log message if adunitCode param is falsey', function () {
      var spyLogMessage = sinon.spy(utils, 'logMessage');
      var result = $$PREBID_GLOBAL$$.getAdserverTargetingForAdUnitCodeStr();
      assert.ok(spyLogMessage.calledWith('Need to call getAdserverTargetingForAdUnitCodeStr with adunitCode'), 'expected message was logged');
      assert.equal(result, undefined, 'result is undefined');
      utils.logMessage.restore();
    });
  });

  describe('getAdserverTargetingForAdUnitCode', function () {
    it('should return targeting info as an object', function () {
      const adUnitCode = config.adUnitCodes[0];
      $$PREBID_GLOBAL$$.enableSendAllBids();
      var result = $$PREBID_GLOBAL$$.getAdserverTargetingForAdUnitCode(adUnitCode);
      const expected = getAdServerTargeting()[adUnitCode];
      assert.deepEqual(result, expected, 'returns expected' +
        ' targeting info object');
    });
  });

  describe('getAdServerTargeting', function () {

    beforeEach(() => {
      resetAuction();
    });

    afterEach(() => {
      resetAuction();
    });

    it('should return current targeting data for slots', function () {
      $$PREBID_GLOBAL$$.enableSendAllBids();
      const targeting = $$PREBID_GLOBAL$$.getAdserverTargeting();
      const expected = getAdServerTargeting();
      assert.deepEqual(targeting, expected, 'targeting ok');
    });

    it('should return correct targeting with default settings', () => {
      var targeting = $$PREBID_GLOBAL$$.getAdserverTargeting();
      var expected = {
        '/19968336/header-bid-tag-0': {
          foobar: '300x250',
          hb_size: '300x250',
          hb_pb: '10.00',
          hb_adid: '233bcbee889d46d',
          hb_bidder: 'appnexus'
        },
        '/19968336/header-bid-tag1': {
          foobar: '728x90',
          hb_size: '728x90',
          hb_pb: '10.00',
          hb_adid: '24bd938435ec3fc',
          hb_bidder: 'appnexus'
        }
      };
      assert.deepEqual(targeting, expected);
    });

    it('should return correct targeting with bid landscape targeting on', () => {
      $$PREBID_GLOBAL$$.enableSendAllBids();
      var targeting = $$PREBID_GLOBAL$$.getAdserverTargeting();
      var expected = getAdServerTargeting();
      assert.deepEqual(targeting, expected);
    });

    it("should include a losing bid's custom ad targeting key when the bid has `alwaysUseBid` set to `true`", () => {

      // Let's make sure we're getting the expected losing bid.
      assert.equal($$PREBID_GLOBAL$$._bidsReceived[0]['bidderCode'], 'triplelift');
      assert.equal($$PREBID_GLOBAL$$._bidsReceived[0]['cpm'], 0.112256);

      // Modify the losing bid to have `alwaysUseBid=true` and a custom `adserverTargeting` key.
      $$PREBID_GLOBAL$$._bidsReceived[0]['alwaysUseBid'] = true;
      $$PREBID_GLOBAL$$._bidsReceived[0]['adserverTargeting'] = {
        always_use_me: 'abc',
      };

      var targeting = $$PREBID_GLOBAL$$.getAdserverTargeting();

      // Ensure targeting for both ad placements includes the custom key.
      assert.equal(
        targeting['/19968336/header-bid-tag-0'].hasOwnProperty('always_use_me'),
        true
      );

      var expected = {
        '/19968336/header-bid-tag-0': {
          foobar: '300x250',
          hb_size: '300x250',
          hb_pb: '10.00',
          hb_adid: '233bcbee889d46d',
          hb_bidder: 'appnexus',
          always_use_me: 'abc'
        },
        '/19968336/header-bid-tag1': {
          foobar: '728x90',
          hb_size: '728x90',
          hb_pb: '10.00',
          hb_adid: '24bd938435ec3fc',
          hb_bidder: 'appnexus'
        }
      };

      assert.deepEqual(targeting, expected);
    });
  });

  describe('getBidResponses', function () {
    var result = $$PREBID_GLOBAL$$.getBidResponses();
    var compare = getBidResponsesFromAPI();

    it('should return expected bid responses when not passed an adunitCode', function () {
      assert.deepEqual(result, compare, 'expected bid responses are returned');
    });

    it('should return bid responses for most recent requestId only', () => {
      const responses = $$PREBID_GLOBAL$$.getBidResponses();
      assert.equal(responses[Object.keys(responses)[0]].bids.length, 4);
    });
  });

  describe('getBidResponsesForAdUnitCode', function () {
    it('should return bid responses as expected', function () {
      const adUnitCode = '/19968336/header-bid-tag-0';
      const result = $$PREBID_GLOBAL$$.getBidResponsesForAdUnitCode(adUnitCode);
      const bids = getBidResponses().filter(bid => bid.adUnitCode === adUnitCode);
      const compare = { bids: bids };
      assert.deepEqual(result, compare, 'expected id responses for ad unit code are returned');
    });
  });

  describe('setTargetingForGPTAsync', function () {
    let logErrorSpy;

    beforeEach(() => {
      logErrorSpy = sinon.spy(utils, 'logError');
      resetAuction();
    });

    afterEach(() => {
      utils.logError.restore();
      resetAuction();
    });

    it('should set googletag targeting keys after calling setTargetingForGPTAsync function', function () {
      var slots = createSlotArrayScenario2();
      window.googletag.pubads().setSlots(slots);
      $$PREBID_GLOBAL$$.setTargetingForGPTAsync(config.adUnitCodes);

      var targeting = [];
      slots[1].getTargeting().map(function (value) {
        var temp = [];
        temp.push(Object.keys(value).toString());
        temp.push(value[Object.keys(value)]);
        targeting.push(temp);
      });

      assert.deepEqual(slots[1].spySetTargeting.args, targeting, 'google tag targeting options not matching');
    });

    it('should set targeting when passed an array of ad unit codes', function () {
      var slots = createSlotArray();
      window.googletag.pubads().setSlots(slots);

      $$PREBID_GLOBAL$$.setTargetingForGPTAsync(config.adUnitCodes);
      expect(slots[0].spySetTargeting.args).to.deep.contain.members([['hb_bidder', 'appnexus']]);
    });

    it('should set targeting from googletag data', function () {
      var slots = createSlotArray();
      window.googletag.pubads().setSlots(slots);

      $$PREBID_GLOBAL$$.setTargetingForGPTAsync();

      var expected = getTargetingKeys();
      expect(slots[0].spySetTargeting.args).to.deep.contain.members(expected);
    });

    it('Calling enableSendAllBids should set targeting to include standard keys with bidder' +
      ' append to key name', function () {
      var slots = createSlotArray();
      window.googletag.pubads().setSlots(slots);

      $$PREBID_GLOBAL$$.enableSendAllBids();
      $$PREBID_GLOBAL$$.setTargetingForGPTAsync();

      var expected = getTargetingKeysBidLandscape();
      expect(slots[0].spySetTargeting.args).to.deep.contain.members(expected);
    });

    it('should set targeting for bids with `alwaysUseBid=true`', function () {

      // Make sure we're getting the expected losing bid.
      assert.equal($$PREBID_GLOBAL$$._bidsReceived[0]['bidderCode'], 'triplelift');
      assert.equal($$PREBID_GLOBAL$$._bidsReceived[0]['cpm'], 0.112256);

      // Modify the losing bid to have `alwaysUseBid=true` and a custom `adserverTargeting` key.
      $$PREBID_GLOBAL$$._bidsReceived[0]['alwaysUseBid'] = true;
      $$PREBID_GLOBAL$$._bidsReceived[0]['adserverTargeting'] = {
        always_use_me: 'abc',
      };

      var slots = createSlotArray();
      window.googletag.pubads().setSlots(slots);

      $$PREBID_GLOBAL$$.setTargetingForGPTAsync(config.adUnitCodes);

      var expected = [
        [
          'hb_bidder',
          'appnexus'
        ],
        [
          'hb_adid',
          '233bcbee889d46d'
        ],
        [
          'hb_pb',
          '10.00'
        ],
        [
          'hb_size',
          '300x250'
        ],
        [
          'foobar',
          '300x250'
        ],
        [
          'always_use_me',
          'abc'
        ],
        [
          'foobar',
          '300x250'
        ]
      ];

      expect(slots[0].spySetTargeting.args).to.deep.contain.members(expected);
    });

    it('should log error when googletag is not defined on page', function () {
      const error = 'window.googletag is not defined on the page';
      const windowGoogletagBackup = window.googletag;
      window.googletag = {};

      $$PREBID_GLOBAL$$.setTargetingForGPTAsync();
      assert.ok(logErrorSpy.calledWith(error), 'expected error was logged');
      window.googletag = windowGoogletagBackup;
    });
  });

  describe('allBidsAvailable', function () {
    it('should call bidmanager.allBidsBack', function () {
      var spyAllBidsBack = sinon.spy(bidmanager, 'bidsBackAll');

      $$PREBID_GLOBAL$$.allBidsAvailable();
      assert.ok(spyAllBidsBack.called, 'called bidmanager.allBidsBack');
      bidmanager.bidsBackAll.restore();
    });
  });

  describe('renderAd', function () {
    var bidId = 1;
    var doc = {};
    var adResponse = {};
    var spyLogError = null;
    var spyLogMessage = null;

    beforeEach(function () {
      doc = {
        write: sinon.spy(),
        close: sinon.spy(),
        defaultView: {
          frameElement: {
            width: 0,
            height: 0
          }
        }
      };

      adResponse = {
        adId: bidId,
        width: 300,
        height: 250,
      };
      $$PREBID_GLOBAL$$._bidsReceived.push(adResponse);

      spyLogError = sinon.spy(utils, 'logError');
      spyLogMessage = sinon.spy(utils, 'logMessage');
    });

    afterEach(function () {
      $$PREBID_GLOBAL$$._bidsReceived.splice($$PREBID_GLOBAL$$._bidsReceived.indexOf(adResponse), 1);
      $$PREBID_GLOBAL$$._winningBids = [];
      utils.logError.restore();
      utils.logMessage.restore();
    });

    it('should require doc and id params', function () {
      $$PREBID_GLOBAL$$.renderAd();
      var error = 'Error trying to write ad Id :undefined to the page. Missing document or adId';
      assert.ok(spyLogError.calledWith(error), 'expected param error was logged');
    });

    it('should log message with bid id', function () {
      $$PREBID_GLOBAL$$.renderAd(doc, bidId);
      var message = 'Calling renderAd with adId :' + bidId;
      assert.ok(spyLogMessage.calledWith(message), 'expected message was logged');
    });

    it('should write the ad to the doc', function () {
      adResponse.ad = "<script type='text/javascript' src='http://server.example.com/ad/ad.js'></script>";
      $$PREBID_GLOBAL$$.renderAd(doc, bidId);
      assert.ok(doc.write.calledWith(adResponse.ad), 'ad was written to doc');
      assert.ok(doc.close.called, 'close method called');
    });

    it('should place the url inside an iframe on the doc', function () {
      adResponse.adUrl = 'http://server.example.com/ad/ad.js';
      $$PREBID_GLOBAL$$.renderAd(doc, bidId);
      var iframe = '<IFRAME SRC="' + adResponse.adUrl + '" FRAMEBORDER="0" SCROLLING="no" MARGINHEIGHT="0" MARGINWIDTH="0" TOPMARGIN="0" LEFTMARGIN="0" ALLOWTRANSPARENCY="true" WIDTH="' + adResponse.width + '" HEIGHT="' + adResponse.height + '"></IFRAME>';
      assert.ok(doc.write.calledWith(iframe), 'url was written to iframe in doc');
    });

    it('should log an error when no ad or url', function () {
      $$PREBID_GLOBAL$$.renderAd(doc, bidId);
      var error = 'Error trying to write ad. No ad for bid response id: ' + bidId;
      assert.ok(spyLogError.calledWith(error), 'expected error was logged');
    });

    it('should catch errors thrown when trying to write ads to the page', function () {
      adResponse.ad = "<script type='text/javascript' src='http://server.example.com/ad/ad.js'></script>";

      var error = { message: 'doc write error' };
      doc.write = sinon.stub().throws(error);
      $$PREBID_GLOBAL$$.renderAd(doc, bidId);

      var errorMessage = 'Error trying to write ad Id :' + bidId + ' to the page:' + error.message;
      assert.ok(spyLogError.calledWith(errorMessage), 'expected error was logged');
    });

    it('should log an error when ad not found', function () {
      var fakeId = 99;
      $$PREBID_GLOBAL$$.renderAd(doc, fakeId);
      var error = 'Error trying to write ad. Cannot find ad by given id : ' + fakeId;
      assert.ok(spyLogError.calledWith(error), 'expected error was logged');
    });

    it('should save bid displayed to winning bid', function () {
      $$PREBID_GLOBAL$$.renderAd(doc, bidId);
      assert.equal($$PREBID_GLOBAL$$._winningBids[0], adResponse);
    });
  });

  describe('requestBids', () => {
    it('should add bidsBackHandler callback to bidmanager', () => {
      var spyAddOneTimeCallBack = sinon.spy(bidmanager, 'addOneTimeCallback');
      var requestObj = {
        bidsBackHandler: function bidsBackHandlerCallback() {
        }
      };
      $$PREBID_GLOBAL$$.requestBids(requestObj);
      assert.ok(spyAddOneTimeCallBack.calledWith(requestObj.bidsBackHandler),
        'called bidmanager.addOneTimeCallback');
      bidmanager.addOneTimeCallback.restore();
      resetAuction();
    });

    it('should log message when adUnits not configured', () => {
      const logMessageSpy = sinon.spy(utils, 'logMessage');
      const adUnitsBackup = $$PREBID_GLOBAL$$.adUnits;

      $$PREBID_GLOBAL$$.adUnits = [];
      $$PREBID_GLOBAL$$.requestBids({});

      assert.ok(logMessageSpy.calledWith('No adUnits configured. No bids requested.'), 'expected message was logged');
      utils.logMessage.restore();
      $$PREBID_GLOBAL$$.adUnits = adUnitsBackup;
      resetAuction();
    });

    it('should execute callback after timeout', () => {
      var spyExecuteCallback = sinon.spy(bidmanager, 'executeCallback');
      var clock = sinon.useFakeTimers();
      var requestObj = {
        bidsBackHandler: function bidsBackHandlerCallback() {
        },

        timeout: 2000
      };

      $$PREBID_GLOBAL$$.requestBids(requestObj);

      clock.tick(requestObj.timeout - 1);
      assert.ok(spyExecuteCallback.notCalled, 'bidmanager.executeCallback not called');

      clock.tick(1);
      assert.ok(spyExecuteCallback.called, 'called bidmanager.executeCallback');

      bidmanager.executeCallback.restore();
      clock.restore();
      resetAuction();
    });

    it('should execute callback immediately if adUnits is empty', () => {
      var spyExecuteCallback = sinon.spy(bidmanager, 'executeCallback');
      const adUnitsBackup = $$PREBID_GLOBAL$$.adUnits;

      $$PREBID_GLOBAL$$.adUnits = [];
      $$PREBID_GLOBAL$$.requestBids({});

      assert.ok(spyExecuteCallback.calledOnce, 'callback executed immediately when adUnits is' +
        ' empty');

      bidmanager.executeCallback.restore();
      $$PREBID_GLOBAL$$.adUnits = adUnitsBackup;
      resetAuction();
    });

    it('should call callBids function on adaptermanager', () => {
      var spyCallBids = sinon.spy(adaptermanager, 'callBids');
      $$PREBID_GLOBAL$$.requestBids({});
      assert.ok(spyCallBids.called, 'called adaptermanager.callBids');
      adaptermanager.callBids.restore();
      resetAuction();
    });

    it('should queue bid requests when a previous bid request is in process', () => {
      var spyCallBids = sinon.spy(adaptermanager, 'callBids');
      var clock = sinon.useFakeTimers();
      var requestObj = {
        bidsBackHandler: function bidsBackHandlerCallback() {
        },

        timeout: 2000
      };

      $$PREBID_GLOBAL$$.requestBids(requestObj);
      $$PREBID_GLOBAL$$.requestBids(requestObj);
      clock.tick(requestObj.timeout - 1);
      assert.ok(spyCallBids.calledOnce, 'When two requests or bids are made only one should' +
        ' callBids immediately');
      clock.tick(1);
      assert.ok(spyCallBids.calledTwice, 'The second queued request should callBids when the' +
        ' first request has completed');
      resetAuction();
      adaptermanager.callBids.restore();
    });
  });

  describe('onEvent', () => {
    it('should log an error when handler is not a function', () => {
      var spyLogError = sinon.spy(utils, 'logError');
      var event = 'testEvent';
      $$PREBID_GLOBAL$$.onEvent(event);
      assert.ok(spyLogError.calledWith('The event handler provided is not a function and was not set on event "' + event + '".'),
        'expected error was logged');
      utils.logError.restore();
    });

    it('should log an error when id provided is not valid for event', () => {
      var spyLogError = sinon.spy(utils, 'logError');
      var event = 'bidWon';
      $$PREBID_GLOBAL$$.onEvent(event, Function, 'testId');
      assert.ok(spyLogError.calledWith('The id provided is not valid for event "' + event + '" and no handler was set.'),
        'expected error was logged');
      utils.logError.restore();
    });

    it('should call events.on with valid parameters', () => {
      var spyEventsOn = sinon.spy(events, 'on');
      $$PREBID_GLOBAL$$.onEvent('bidWon', Function);
      assert.ok(spyEventsOn.calledWith('bidWon', Function));
      events.on.restore();
    });
  });

  describe('offEvent', () => {
    it('should return when id provided is not valid for event', () => {
      var spyEventsOff = sinon.spy(events, 'off');
      $$PREBID_GLOBAL$$.offEvent('bidWon', Function, 'testId');
      assert.ok(spyEventsOff.notCalled);
      events.off.restore();
    });

    it('should call events.off with valid parameters', () => {
      var spyEventsOff = sinon.spy(events, 'off');
      $$PREBID_GLOBAL$$.offEvent('bidWon', Function);
      assert.ok(spyEventsOff.calledWith('bidWon', Function));
      events.off.restore();
    });
  });

  describe('emit', () => {
    it('should be able to emit event without arguments', () => {
      var spyEventsEmit = sinon.spy(events, 'emit');
      events.emit(CONSTANTS.EVENTS.AUCTION_END);
      assert.ok(spyEventsEmit.calledWith('auctionEnd'));
      events.emit.restore();
    });
  });

  describe('addCallback', () => {
    it('should log error and return null id when error registering callback', () => {
      var spyLogError = sinon.spy(utils, 'logError');
      var id = $$PREBID_GLOBAL$$.addCallback('event', 'fakeFunction');
      assert.equal(id, null, 'id returned was null');
      assert.ok(spyLogError.calledWith('error registering callback. Check method signature'),
        'expected error was logged');
      utils.logError.restore();
    });

    it('should add callback to bidmanager', () => {
      var spyAddCallback = sinon.spy(bidmanager, 'addCallback');
      var id = $$PREBID_GLOBAL$$.addCallback('event', Function);
      assert.ok(spyAddCallback.calledWith(id, Function, 'event'), 'called bidmanager.addCallback');
      bidmanager.addCallback.restore();
    });
  });

  describe('removeCallback', () => {
    it('should return null', () => {
      const id = $$PREBID_GLOBAL$$.removeCallback();
      assert.equal(id, null);
    });
  });

  describe('registerBidAdapter', () => {
    it('should register bidAdaptor with adaptermanager', () => {
      var registerBidAdapterSpy = sinon.spy(adaptermanager, 'registerBidAdapter');
      $$PREBID_GLOBAL$$.registerBidAdapter(Function, 'biddercode');
      assert.ok(registerBidAdapterSpy.called, 'called adaptermanager.registerBidAdapter');
      adaptermanager.registerBidAdapter.restore();
    });

    it('should catch thrown errors', () => {
      var spyLogError = sinon.spy(utils, 'logError');
      var errorObject = { message: 'bidderAdaptor error' };
      var bidderAdaptor = sinon.stub().throws(errorObject);

      $$PREBID_GLOBAL$$.registerBidAdapter(bidderAdaptor, 'biddercode');

      var errorMessage = 'Error registering bidder adapter : ' + errorObject.message;
      assert.ok(spyLogError.calledWith(errorMessage), 'expected error was caught');
      utils.logError.restore();
    });
  });

  describe('bidsAvailableForAdapter', () => {
    it('should update requested bid with status set to available', () => {
      const bidderCode = 'appnexus';
      $$PREBID_GLOBAL$$.bidsAvailableForAdapter(bidderCode);

      const requestedBids = $$PREBID_GLOBAL$$._bidsRequested.find(bid => bid.bidderCode === bidderCode);
      requestedBids.bids.forEach(bid => {
        assert.equal(bid.bidderCode, bidderCode, 'bidderCode was set');
        assert.equal(bid.statusMessage, 'Bid available', 'bid set as available');
      });
    });
  });

  describe('createBid', () => {
    it('should return a bid object', () => {
      const statusCode = 1;
      const bid = $$PREBID_GLOBAL$$.createBid(statusCode);
      assert.isObject(bid, 'bid is an object');
      assert.equal(bid.getStatusCode(), statusCode, 'bid has correct status');

      const defaultStatusBid = $$PREBID_GLOBAL$$.createBid();
      assert.isObject(defaultStatusBid, 'bid is an object');
      assert.equal(defaultStatusBid.getStatusCode(), 0, 'bid has correct status');
    });
  });

  describe('addBidResponse', () => {
    it('should call bidmanager.addBidResponse', () => {
      const addBidResponseStub = sinon.stub(bidmanager, 'addBidResponse');
      const adUnitCode = 'testcode';
      const bid = $$PREBID_GLOBAL$$.createBid(0);

      $$PREBID_GLOBAL$$.addBidResponse(adUnitCode, bid);
      assert.ok(addBidResponseStub.calledWith(adUnitCode, bid), 'called bidmanager.addBidResponse');
      bidmanager.addBidResponse.restore();
    });
  });

  describe('loadScript', () => {
    it('should call adloader.loadScript', () => {
      const loadScriptSpy = sinon.spy(adloader, 'loadScript');
      const tagSrc = 'testsrc';
      const callback = Function;
      const useCache = false;

      $$PREBID_GLOBAL$$.loadScript(tagSrc, callback, useCache);
      assert.ok(loadScriptSpy.calledWith(tagSrc, callback, useCache), 'called adloader.loadScript');
      adloader.loadScript.restore();
    });
  });

  //describe('enableAnalytics', () => {
  //  let logErrorSpy;
  //
  //  beforeEach(() => {
  //    logErrorSpy = sinon.spy(utils, 'logError');
  //  });
  //
  //  afterEach(() => {
  //    utils.logError.restore();
  //  });
  //
  //  it('should log error when not passed options', () => {
  //    const error = '$$PREBID_GLOBAL$$.enableAnalytics should be called with option {}';
  //    $$PREBID_GLOBAL$$.enableAnalytics();
  //    assert.ok(logErrorSpy.calledWith(error), 'expected error was logged');
  //  });
  //
  //  it('should call ga.enableAnalytics with options', () => {
  //    const enableAnalyticsSpy = sinon.spy(ga, 'enableAnalytics');
  //
  //    let options = {'provider': 'ga'};
  //    $$PREBID_GLOBAL$$.enableAnalytics(options);
  //    assert.ok(enableAnalyticsSpy.calledWith({}), 'ga.enableAnalytics called with empty options object');
  //
  //    options['options'] = 'testoptions';
  //    $$PREBID_GLOBAL$$.enableAnalytics(options);
  //    assert.ok(enableAnalyticsSpy.calledWith(options.options), 'ga.enableAnalytics called with provided options');
  //
  //    ga.enableAnalytics.restore();
  //  });
  //
  //  it('should catch errors thrown from ga.enableAnalytics', () => {
  //    const error = {message: 'Error calling GA: '};
  //    const enableAnalyticsStub = sinon.stub(ga, 'enableAnalytics').throws(error);
  //    const options = {'provider': 'ga'};
  //
  //    $$PREBID_GLOBAL$$.enableAnalytics(options);
  //    assert.ok(logErrorSpy.calledWith(error.message), 'expected error was caught');
  //    ga.enableAnalytics.restore();
  //  });
  //
  //  it('should return null for other providers', () => {
  //    const options = {'provider': 'other_provider'};
  //    const returnValue = $$PREBID_GLOBAL$$.enableAnalytics(options);
  //    assert.equal(returnValue, null, 'expected return value');
  //  });
  //});

  describe('sendTimeoutEvent', () => {
    it('should emit BID_TIMEOUT for timed out bids', () => {
      const eventsEmitSpy = sinon.spy(events, 'emit');

      var requestObj = {
        bidsBackHandler: function bidsBackHandlerCallback() {},
        timeout: 20
      };
      var adUnits = [{
        code: 'code',
        bids: [{
          bidder: 'appnexus',
          params: { placementId: '123' }
        }]
      }];
      $$PREBID_GLOBAL$$.adUnits = adUnits;
      $$PREBID_GLOBAL$$.requestBids(requestObj);

      setTimeout(function () {
        assert.ok(eventsEmitSpy.calledWith(CONSTANTS.EVENTS.BID_TIMEOUT), 'emitted events BID_TIMEOUT');
        events.emit.restore();
      }, 100);
    });
  });

  describe('aliasBidder', () => {
    it('should call adaptermanager.aliasBidder', () => {
      const aliasBidAdapterSpy = sinon.spy(adaptermanager, 'aliasBidAdapter');
      const bidderCode = 'testcode';
      const alias = 'testalias';

      $$PREBID_GLOBAL$$.aliasBidder(bidderCode, alias);
      assert.ok(aliasBidAdapterSpy.calledWith(bidderCode, alias), 'called adaptermanager.aliasBidAdapterSpy');
      adaptermanager.aliasBidAdapter.restore();
    });

    it('should log error when not passed correct arguments', () => {
      const logErrorSpy = sinon.spy(utils, 'logError');
      const error = 'bidderCode and alias must be passed as arguments';

      $$PREBID_GLOBAL$$.aliasBidder();
      assert.ok(logErrorSpy.calledWith(error), 'expected error was logged');
      utils.logError.restore();
    });
  });

  describe('setPriceGranularity', () => {
    it('should log error when not passed granularity', () => {
      const logErrorSpy = sinon.spy(utils, 'logError');
      const error = 'Prebid Error: no value passed to `setPriceGranularity()`';

      $$PREBID_GLOBAL$$.setPriceGranularity();
      assert.ok(logErrorSpy.calledWith(error), 'expected error was logged');
      utils.logError.restore();
    });

    it('should call bidmanager.setPriceGranularity with granularity', () => {
      const setPriceGranularitySpy = sinon.spy(bidmanager, 'setPriceGranularity');
      const granularity = 'low';

      $$PREBID_GLOBAL$$.setPriceGranularity(granularity);
      assert.ok(setPriceGranularitySpy.called, 'called bidmanager.setPriceGranularity');
      bidmanager.setPriceGranularity.restore();
    });
  });

  describe('getAllWinningBids', () => {
    it('should return all winning bids', () => {
      const bids = {name: 'a winning bid'};
      $$PREBID_GLOBAL$$._winningBids = bids;

      assert.deepEqual($$PREBID_GLOBAL$$.getAllWinningBids(), bids);

      $$PREBID_GLOBAL$$._winningBids = [];
    });
  });

<<<<<<< HEAD
  describe('emit event', () => {
    it('should call AUCTION_END only once', () => {

      resetAuction();
      var spyClearAuction = sinon.spy($$PREBID_GLOBAL$$, 'clearAuction');
      var clock1 = sinon.useFakeTimers();

      var requestObj = {
        bidsBackHandler: function bidsBackHandlerCallback() {},
        timeout: 2000,
      };

      $$PREBID_GLOBAL$$.requestBids(requestObj);
      clock1.tick(2001);
      assert.ok(spyClearAuction.calledOnce, true);

      $$PREBID_GLOBAL$$._bidsRequested = [{
        "bidderCode": "appnexus",
        "requestId": "1863e370099523",
        "bidderRequestId": "2946b569352ef2",
        "bids": [
          {
            "bidder": "appnexus",
            "params": {
              "placementId": "4799418",
              "test": "me"
            },
            "placementCode": "/19968336/header-bid-tag1",
            "sizes": [[728,90],[970,90]],
            "bidId": "392b5a6b05d648",
            "bidderRequestId": "2946b569352ef2",
            "requestId": "1863e370099523",
            "startTime": 1462918897462,
            "status": 1
          }
        ],
        "start": 1462918897460
      }];

      $$PREBID_GLOBAL$$._bidsReceived = [];

      var bid = {
        "bidderCode": "appnexus",
        "width": 728,
        "height": 90,
        "statusMessage": "Bid available",
        "adId": "24bd938435ec3fc",
        "creative_id": 33989846,
        "cpm": 0,
        "adUrl": "http://lax1-ib.adnxs.com/ab?e=wqT_3QLyBKhyAgAAAwDWAAUBCMjAybkFEOOryfjI7rGNWhjL84KE1tzG-kkgASotCQAAAQII4D8RAQcQAADgPxkJCQjwPyEJCQjgPykRCaAwuvekAji-B0C-B0gCUNbJmhBYweAnYABokUB4mt0CgAEBigEDVVNEkgUG8ECYAdgFoAFaqAEBsAEAuAEBwAEDyAEA0AEA2AEA4AEA8AEAigI6dWYoJ2EnLCA0OTQ0NzIsIDE0NjI5MTkyNDApOwEcLHInLCAzMzk4OTg0NjYeAPBvkgLNASFwU2Y1YUFpNjBJY0VFTmJKbWhBWUFDREI0Q2N3QURnQVFBUkl2Z2RRdXZla0FsZ0FZSk1IYUFCd3lnNTRDb0FCcGh5SUFRcVFBUUdZQVFHZ0FRR29BUU93QVFDNUFRQUFBQUFBQU9BX3dRRQkMSEFEZ1A4a0JJNTJDbGs5VjB6X1oVKCRQQV80QUVBOVFFBSw8bUFLS2dNQ0NENkFDQUxVQwUVBEwwCQh0T0FDQU9nQ0FQZ0NBSUFEQVEuLpoCJSFfZ2lqYXdpMtAA8KZ3ZUFuSUFRb2lvREFnZzgu2ALoB-ACx9MB6gIfaHR0cDovL3ByZWJpZC5vcmc6OTk5OS9ncHQuaHRtbIADAIgDAZADAJgDBaADAaoDALADALgDAMADrALIAwDYAwDgAwDoAwD4AwOABACSBAQvanB0mAQAogQKMTAuMS4xMy4zN6gEi-wJsgQICAAQABgAIAC4BADABADIBADSBAsxMC4wLjgwLjI0MA..&s=1f584d32c2d7ae3ce3662cfac7ca24e710bc7fd0&referrer=http%3A%2F%2Fprebid.org%3A9999%2Fgpt.html",
        "responseTimestamp": 1462919239342,
        "requestTimestamp": 1462919238919,
        "bidder": "appnexus",
        "adUnitCode": "/19968336/header-bid-tag1",
        "timeToRespond": 423,
        "pbLg": "5.00",
        "pbMg": "10.00",
        "pbHg": "10.00",
        "pbAg": "10.00",
        "size": "728x90",
        "alwaysUseBid": true,
        "adserverTargeting": {
          "hb_bidder": "appnexus",
          "hb_adid": "24bd938435ec3fc",
          "hb_pb": "10.00",
          "hb_size": "728x90",
          "foobar": "728x90"
        }
      };

      var adUnits = [{
        code: '/19968336/header-bid-tag1',
=======
  describe('removeAdUnit', () => {
    it('should remove given adUnit in adUnits array', () => {
      const adUnit1 = {
        code: 'adUnit1',
>>>>>>> 2bead0c4
        bids: [{
          bidder: 'appnexus',
          params: { placementId: '123' }
        }]
<<<<<<< HEAD
      }];
      $$PREBID_GLOBAL$$.adUnits = adUnits;

      const adUnitCode = '/19968336/header-bid-tag1';
      $$PREBID_GLOBAL$$.addBidResponse(adUnitCode, bid);
      assert.equal(spyClearAuction.callCount,1, 'AUCTION_END event emitted more than once');

      clock1.restore();
      resetAuction();
    });
  });

=======
      };
      const adUnit2 = {
        code: 'adUnit2',
        bids: [{
          bidder: 'rubicon',
          params: {
            accountId: "1234",
            siteId: "1234",
            zoneId: "1234"
          }
        }]
      };
      const adUnits = [adUnit1, adUnit2];
      $$PREBID_GLOBAL$$.adUnits = adUnits;
      $$PREBID_GLOBAL$$.removeAdUnit('foobar');
      assert.deepEqual($$PREBID_GLOBAL$$.adUnits, adUnits);
      $$PREBID_GLOBAL$$.removeAdUnit('adUnit1');
      assert.deepEqual($$PREBID_GLOBAL$$.adUnits, [adUnit2]);

    });
  });
>>>>>>> 2bead0c4
});<|MERGE_RESOLUTION|>--- conflicted
+++ resolved
@@ -835,7 +835,6 @@
     });
   });
 
-<<<<<<< HEAD
   describe('emit event', () => {
     it('should call AUCTION_END only once', () => {
 
@@ -908,30 +907,30 @@
 
       var adUnits = [{
         code: '/19968336/header-bid-tag1',
-=======
+        bids: [{
+          bidder: 'appnexus',
+          params: { placementId: '123' }
+        }]
+      }];
+      $$PREBID_GLOBAL$$.adUnits = adUnits;
+
+      const adUnitCode = '/19968336/header-bid-tag1';
+      $$PREBID_GLOBAL$$.addBidResponse(adUnitCode, bid);
+      assert.equal(spyClearAuction.callCount,1, 'AUCTION_END event emitted more than once');
+
+      clock1.restore();
+      resetAuction();
+    });
+  });
+
   describe('removeAdUnit', () => {
     it('should remove given adUnit in adUnits array', () => {
       const adUnit1 = {
         code: 'adUnit1',
->>>>>>> 2bead0c4
         bids: [{
           bidder: 'appnexus',
           params: { placementId: '123' }
         }]
-<<<<<<< HEAD
-      }];
-      $$PREBID_GLOBAL$$.adUnits = adUnits;
-
-      const adUnitCode = '/19968336/header-bid-tag1';
-      $$PREBID_GLOBAL$$.addBidResponse(adUnitCode, bid);
-      assert.equal(spyClearAuction.callCount,1, 'AUCTION_END event emitted more than once');
-
-      clock1.restore();
-      resetAuction();
-    });
-  });
-
-=======
       };
       const adUnit2 = {
         code: 'adUnit2',
@@ -953,5 +952,5 @@
 
     });
   });
->>>>>>> 2bead0c4
+  
 });