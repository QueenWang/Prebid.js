import { expect } from 'chai';
import { spec } from 'modules/appnexusAstBidAdapter';
import { newBidder } from 'src/adapters/bidderFactory';

const ENDPOINT = '//ib.adnxs.com/ut/v3/prebid';

describe('AppNexusAdapter', () => {
  const adapter = newBidder(spec);

  describe('inherited functions', () => {
    it('exists and is a function', () => {
      expect(adapter.callBids).to.exist.and.to.be.a('function');
    });
  });

  describe('isBidRequestValid', () => {
    let bid = {
      'bidder': 'appnexusAst',
      'params': {
        'placementId': '10433394'
      },
      'adUnitCode': 'adunit-code',
      'sizes': [[300, 250], [300, 600]],
      'bidId': '30b31c1838de1e',
      'bidderRequestId': '22edbae2733bf6',
      'auctionId': '1d1a030790a475',
    };

    it('should return true when required params found', () => {
      expect(spec.isBidRequestValid(bid)).to.equal(true);
    });

    it('should return true when required params found', () => {
      let bid = Object.assign({}, bid);
      delete bid.params;
      bid.params = {
        'member': '1234',
        'invCode': 'ABCD'
      };

      expect(spec.isBidRequestValid(bid)).to.equal(true);
    });

    it('should return false when required params are not passed', () => {
      let bid = Object.assign({}, bid);
      delete bid.params;
      bid.params = {
        'placementId': 0
      };
      expect(spec.isBidRequestValid(bid)).to.equal(false);
    });
  });

  describe('buildRequests', () => {
    let bidRequests = [
      {
        'bidder': 'appnexusAst',
        'params': {
          'placementId': '10433394'
        },
        'adUnitCode': 'adunit-code',
        'sizes': [[300, 250], [300, 600]],
        'bidId': '30b31c1838de1e',
        'bidderRequestId': '22edbae2733bf6',
        'auctionId': '1d1a030790a475',
      }
    ];

    it('should add source and verison to the tag', () => {
      const request = spec.buildRequests(bidRequests);
      const payload = JSON.parse(request.data);
      expect(payload.sdk).to.exist;
      expect(payload.sdk).to.deep.equal({
        source: 'pbjs',
        version: '$prebid.version$'
      });
    });

    it('sends bid request to ENDPOINT via POST', () => {
      const request = spec.buildRequests(bidRequests);
      expect(request.url).to.equal(ENDPOINT);
      expect(request.method).to.equal('POST');
    });

    it('should attach valid video params to the tag', () => {
      let bidRequest = Object.assign({},
        bidRequests[0],
        {
          params: {
            placementId: '10433394',
            video: {
              id: 123,
              minduration: 100,
              foobar: 'invalid'
            }
          }
        }
      );

      const request = spec.buildRequests([bidRequest]);
      const payload = JSON.parse(request.data);
      expect(payload.tags[0].video).to.deep.equal({
        id: 123,
        minduration: 100
      });
    });

    it('should attach valid user params to the tag', () => {
      let bidRequest = Object.assign({},
        bidRequests[0],
        {
          params: {
            placementId: '10433394',
            user: {
              external_uid: '123',
              foobar: 'invalid'
            }
          }
        }
      );

      const request = spec.buildRequests([bidRequest]);
      const payload = JSON.parse(request.data);

      expect(payload.user).to.exist;
      expect(payload.user).to.deep.equal({
        external_uid: '123',
      });
    });

    it('should attache native params to the request', () => {
      let bidRequest = Object.assign({},
        bidRequests[0],
        {
          mediaType: 'native',
          nativeParams: {
            title: {required: true},
            body: {required: true},
            image: {required: true, sizes: [{ width: 100, height: 100 }] },
            cta: {required: false},
            sponsoredBy: {required: true}
          }
        }
      );

      const request = spec.buildRequests([bidRequest]);
      const payload = JSON.parse(request.data);

      expect(payload.tags[0].native.layouts[0]).to.deep.equal({
        title: {required: true},
        description: {required: true},
        main_image: {required: true, sizes: [{ width: 100, height: 100 }] },
        ctatext: {required: false},
        sponsored_by: {required: true}
      });
    });

<<<<<<< HEAD
    it('should set required native asset params when not provided on adunit', () => {
=======
    it('sets minimum native asset params when not provided on adunit', () => {
>>>>>>> 731c7e4a
      let bidRequest = Object.assign({},
        bidRequests[0],
        {
          mediaType: 'native',
          nativeParams: {
            image: {required: true},
          }
        }
      );

      const request = spec.buildRequests([bidRequest]);
      const payload = JSON.parse(request.data);

      expect(payload.tags[0].native.layouts[0]).to.deep.equal({
        main_image: {required: true, sizes: [{}] },
      });
    });

<<<<<<< HEAD
=======
    it('does not overwrite native ad unit params with mimimum params', () => {
      let bidRequest = Object.assign({},
        bidRequests[0],
        {
          mediaType: 'native',
          nativeParams: {
            image: {
              aspect_ratios: [{
                min_width: 100,
                ratio_width: 2,
                ratio_height: 3,
              }]
            }
          }
        }
      );

      const request = spec.buildRequests([bidRequest]);
      const payload = JSON.parse(request.data);

      expect(payload.tags[0].native.layouts[0]).to.deep.equal({
        main_image: {
          required: true,
          aspect_ratios: [{
            min_width: 100,
            ratio_width: 2,
            ratio_height: 3,
          }]
        },
      });
    });

>>>>>>> 731c7e4a
    it('should convert keyword params to proper form and attaches to request', () => {
      let bidRequest = Object.assign({},
        bidRequests[0],
        {
          params: {
            placementId: '10433394',
            keywords: {
              single: 'val',
              singleArr: ['val'],
              singleArrNum: [5],
              multiValMixed: ['value1', 2, 'value3'],
              singleValNum: 123,
              badValue: {'foo': 'bar'} // should be dropped
            }
          }
        }
      );

      const request = spec.buildRequests([bidRequest]);
      const payload = JSON.parse(request.data);

      expect(payload.tags[0].keywords).to.deep.equal([{
        'key': 'single',
        'value': ['val']
      }, {
        'key': 'singleArr',
        'value': ['val']
      }, {
        'key': 'singleArrNum',
        'value': ['5']
      }, {
        'key': 'multiValMixed',
        'value': ['value1', '2', 'value3']
      }, {
        'key': 'singleValNum',
        'value': ['123']
      }]);
    });
  })

  describe('interpretResponse', () => {
    let response = {
      'version': '3.0.0',
      'tags': [
        {
          'uuid': '3db3773286ee59',
          'tag_id': 10433394,
          'auction_id': '4534722592064951574',
          'nobid': false,
          'no_ad_url': 'http://lax1-ib.adnxs.com/no-ad',
          'timeout_ms': 10000,
          'ad_profile_id': 27079,
          'ads': [
            {
              'content_source': 'rtb',
              'ad_type': 'banner',
              'buyer_member_id': 958,
              'creative_id': 29681110,
              'media_type_id': 1,
              'media_subtype_id': 1,
              'cpm': 0.5,
              'cpm_publisher_currency': 0.5,
              'publisher_currency_code': '$',
              'client_initiated_ad_counting': true,
              'rtb': {
                'banner': {
                  'content': '<!-- Creative -->',
                  'width': 300,
                  'height': 250
                },
                'trackers': [
                  {
                    'impression_urls': [
                      'http://lax1-ib.adnxs.com/impression'
                    ],
                    'video_events': {}
                  }
                ]
              }
            }
          ]
        }
      ]
    };

    it('should get correct bid response', () => {
      let expectedResponse = [
        {
          'requestId': '3db3773286ee59',
          'cpm': 0.5,
          'creative_id': 29681110,
          'dealId': undefined,
          'width': 300,
          'height': 250,
          'ad': '<!-- Creative -->',
          'mediaType': 'banner'
        }
      ];

      let result = spec.interpretResponse(response);
      expect(Object.keys(result[0])).to.deep.equal(Object.keys(expectedResponse[0]));
    });

    it('handles nobid responses', () => {
      let response = {
        'version': '0.0.1',
        'tags': [{
          'uuid': '84ab500420319d',
          'tag_id': 5976557,
          'auction_id': '297492697822162468',
          'nobid': true
        }]
      };

      let result = spec.interpretResponse(response);
      expect(result.length).to.equal(0);
    });

    it('handles non-banner media responses', () => {
      let response = {
        'tags': [{
          'uuid': '84ab500420319d',
          'ads': [{
            'ad_type': 'video',
            'cpm': 0.500000,
            'rtb': {
              'video': {
                'content': '<!-- Creative -->'
              }
            }
          }]
        }]
      };

      let result = spec.interpretResponse(response);
      expect(result[0]).to.have.property('vastUrl');
      expect(result[0]).to.have.property('descriptionUrl');
      expect(result[0]).to.have.property('mediaType', 'video');
    });

    it('handles native responses', () => {
      let response1 = Object.assign({}, response);
      response1.tags[0].ads[0].ad_type = 'native';
      response1.tags[0].ads[0].rtb.native = {
        'title': 'Native Creative',
        'desc': 'Cool description great stuff',
        'ctatext': 'Do it',
        'sponsored': 'AppNexus',
        'icon': {
          'width': 0,
          'height': 0,
          'url': 'http://cdn.adnxs.com/icon.png'
        },
        'main_img': {
          'width': 2352,
          'height': 1516,
          'url': 'http://cdn.adnxs.com/img.png'
        },
        'link': {
          'url': 'https://www.appnexus.com',
          'fallback_url': '',
          'click_trackers': ['http://nym1-ib.adnxs.com/click']
        },
        'impression_trackers': ['http://example.com'],
      };

      let result = spec.interpretResponse(response1);
      expect(result[0].native.title).to.equal('Native Creative');
      expect(result[0].native.body).to.equal('Cool description great stuff');
      expect(result[0].native.cta).to.equal('Do it');
      expect(result[0].native.image).to.equal('http://cdn.adnxs.com/img.png');
    });
  });
});<|MERGE_RESOLUTION|>--- conflicted
+++ resolved
@@ -155,11 +155,7 @@
       });
     });
 
-<<<<<<< HEAD
-    it('should set required native asset params when not provided on adunit', () => {
-=======
     it('sets minimum native asset params when not provided on adunit', () => {
->>>>>>> 731c7e4a
       let bidRequest = Object.assign({},
         bidRequests[0],
         {
@@ -178,8 +174,6 @@
       });
     });
 
-<<<<<<< HEAD
-=======
     it('does not overwrite native ad unit params with mimimum params', () => {
       let bidRequest = Object.assign({},
         bidRequests[0],
@@ -212,7 +206,6 @@
       });
     });
 
->>>>>>> 731c7e4a
     it('should convert keyword params to proper form and attaches to request', () => {
       let bidRequest = Object.assign({},
         bidRequests[0],
