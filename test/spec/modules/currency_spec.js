--- conflicted
+++ resolved
@@ -6,10 +6,6 @@
 import {
   setConfig,
   addBidResponseHook,
-<<<<<<< HEAD
-
-=======
->>>>>>> 28ac1518
   currencySupportEnabled,
   currencyRates
 } from 'modules/currency';
