--- conflicted
+++ resolved
@@ -244,13 +244,8 @@
 
         // If the server responds successfully, use the adapter code to unpack the Bids from it.
         // If the adapter code fails, no bids should be added. After all the bids have been added, make
-<<<<<<< HEAD
         // sure to call the `onResponse` function so that we're one step closer to calling done().
-        function onSuccess(response) {
-=======
-        // sure to call the `onResponse` function so that we're one step closer to calling fillNoBids().
         function onSuccess(response, responseObj) {
->>>>>>> 88af47b5
           try {
             response = JSON.parse(response);
           } catch (e) { /* response might not be JSON... that's ok. */ }
