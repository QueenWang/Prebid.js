import Adapter from 'src/adapters/adapter';
import bidfactory from 'src/bidfactory';
import bidmanager from 'src/bidmanager';
import * as utils from 'src/utils';
import { ajax } from 'src/ajax';
import { STATUS } from 'src/constants';

const ENDPOINT = '//ib.adnxs.com/ut/v2/prebid';

/**
 * Bidder adapter for /ut endpoint. Given the list of all ad unit tag IDs,
 * sends out a bid request. When a bid response is back, registers the bid
 * to Prebid.js. This adapter supports alias bidding.
 */
function AppnexusAstAdapter() {

  let baseAdapter = Adapter.createNew('appnexusAst');
  let bidRequests = {};

  /* Prebid executes this function when the page asks to send out bid requests */
  baseAdapter.callBids = function(bidRequest) {
    const bids = bidRequest.bids || [];
    const tags = bids
      .filter(bid => valid(bid))
      .map(bid => {
        // map request id to bid object to retrieve adUnit code in callback
        bidRequests[bid.bidId] = bid;

        let tag = {};
        tag.sizes = getSizes(bid.sizes);
        tag.primary_size = tag.sizes[0];
        tag.uuid = bid.bidId;
        tag.id = parseInt(bid.params.placementId, 10);
        tag.allow_smaller_sizes = bid.params.allowSmallerSizes || false;
        tag.prebid = true;
        tag.disable_psa = true;
        if (!utils.isEmpty(bid.params.keywords)) {
          tag.keywords = getKeywords(bid.params.keywords);
        }

        return tag;
      });

    if (!utils.isEmpty(tags)) {
      const payload = JSON.stringify({tags: [...tags]});
      ajax(ENDPOINT, handleResponse, payload, {
        contentType: 'text/plain',
        preflight: false,
      });
    }
  };

  /* Notify Prebid of bid responses so bids can get in the auction */
  function handleResponse(response) {
    let parsed;

    try {
      parsed = JSON.parse(response);
    } catch (error) {
      utils.logError(error);
    }

    if (!parsed || parsed.error) {
      utils.logError(`Bad response for ${baseAdapter.getBidderCode()} adapter`);

      // signal this response is complete
      Object.keys(bidRequests)
        .map(bidId => bidRequests[bidId].placementCode)
        .forEach(placementCode => {
          bidmanager.addBidResponse(placementCode, createBid(STATUS.NO_BID));
        });
      return;
    }

    parsed.tags.forEach(tag => {
      const cpm = tag.ads && tag.ads[0].cpm;
      const type = tag.ads && tag.ads[0].ad_type;

<<<<<<< HEAD
      if (type !== 'banner') {
        utils.logError(`${type} ad type not supported`);
      }

=======
>>>>>>> 9ea90791
      let status;
      if (cpm !== 0 && type === 'banner') {
        status = STATUS.GOOD;
      } else {
        status = STATUS.NO_BID;
<<<<<<< HEAD
=======
      }

      if (type && type !== 'banner') {
        utils.logError(`${type} ad type not supported`);
>>>>>>> 9ea90791
      }

      tag.bidId = tag.uuid;  // bidfactory looks for bidId on requested bid
      const bid = createBid(status, tag);
      const placement = bidRequests[bid.adId].placementCode;
      bidmanager.addBidResponse(placement, bid);
    });
  }

  /* Check that a bid has required paramters */
  function valid(bid) {
    if (bid.params.placementId || bid.params.memberId && bid.params.invCode) {
      return bid;
    } else {
      utils.logError('bid requires placementId or (memberId and invCode) params');
    }
  }

  /* Turn keywords parameter into ut-compatible format */
  function getKeywords(keywords) {
    let arrs = [];

    utils._each(keywords, (v, k) => {
      if (utils.isArray(v)) {
        let values = [];
        utils._each(v, (val) => {
          val = utils.getValueString('keywords.' + k, val);
          if (val) {values.push(val);}
        });
        v = values;
      } else {
        v = utils.getValueString('keywords.' + k, v);
        if (utils.isStr(v)) {v = [v];}
        else {return;} // unsuported types - don't send a key
      }
      arrs.push({key: k, value: v});
    });

    return arrs;
  }

  /* Turn bid request sizes into ut-compatible format */
  function getSizes(requestSizes) {
    let sizes = [];
    let sizeObj = {};

    if (utils.isArray(requestSizes) && requestSizes.length === 2 &&
       !utils.isArray(requestSizes[0])) {
      sizeObj.width = parseInt(requestSizes[0], 10);
      sizeObj.height = parseInt(requestSizes[1], 10);
      sizes.push(sizeObj);
    } else if (typeof requestSizes === 'object') {
      for (let i = 0; i < requestSizes.length; i++) {
        let size = requestSizes[i];
        sizeObj = {};
        sizeObj.width = parseInt(size[0], 10);
        sizeObj.height = parseInt(size[1], 10);
        sizes.push(sizeObj);
      }
    }

    return sizes;
  }

  /* Create and return a bid object based on status and tag */
  function createBid(status, tag) {
    let bid = bidfactory.createBid(status, tag);
    bid.code = baseAdapter.getBidderCode();
    bid.bidderCode = baseAdapter.getBidderCode();

    if (status === STATUS.GOOD) {
      bid.cpm = tag.ads[0].cpm;
      bid.creative_id = tag.ads[0].creativeId;
      bid.width = tag.ads[0].rtb.banner.width;
      bid.height = tag.ads[0].rtb.banner.height;
      bid.ad = tag.ads[0].rtb.banner.content;
      try {
        const url = tag.ads[0].rtb.trackers[0].impression_urls[0];
        const tracker = utils.createTrackPixelHtml(url);
        bid.ad += tracker;
      } catch (error) {
        utils.logError('Error appending tracking pixel', error);
      }
    }

    return bid;
  }

  return {
    createNew: exports.createNew,
    callBids: baseAdapter.callBids,
    setBidderCode: baseAdapter.setBidderCode,
  };

}

exports.createNew = () => new AppnexusAstAdapter();<|MERGE_RESOLUTION|>--- conflicted
+++ resolved
@@ -76,25 +76,15 @@
       const cpm = tag.ads && tag.ads[0].cpm;
       const type = tag.ads && tag.ads[0].ad_type;
 
-<<<<<<< HEAD
-      if (type !== 'banner') {
-        utils.logError(`${type} ad type not supported`);
-      }
-
-=======
->>>>>>> 9ea90791
       let status;
       if (cpm !== 0 && type === 'banner') {
         status = STATUS.GOOD;
       } else {
         status = STATUS.NO_BID;
-<<<<<<< HEAD
-=======
       }
 
       if (type && type !== 'banner') {
         utils.logError(`${type} ad type not supported`);
->>>>>>> 9ea90791
       }
 
       tag.bidId = tag.uuid;  // bidfactory looks for bidId on requested bid
